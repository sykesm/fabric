--- conflicted
+++ resolved
@@ -32,11 +32,7 @@
 }
 
 // CreateServer creates an embedded instance of the Gateway.
-<<<<<<< HEAD
-func CreateServer(localEndorser peer.EndorserClient, discovery Discovery, commitNotifier commit.NotificationSupplier, selfEndpoint string, options config.Options) *Server {
-=======
-func CreateServer(localEndorser peer.EndorserClient, discovery Discovery, localEndpoint string, localMSPID string, options Options) *Server {
->>>>>>> 73d6539b
+func CreateServer(localEndorser peer.EndorserClient, discovery Discovery, commitNotifier commit.NotificationSupplier, localEndpoint string, localMSPID string, options config.Options) *Server {
 	gwServer := &Server{
 		registry: &registry{
 			localEndorser:       &endorser{client: localEndorser, endpointConfig: &endpointConfig{address: localEndpoint, mspid: localMSPID}},
