[behave]
tags=~@issue_767
			~@issueUtxo
			~@issue_477
			~@issue_1207
			~@issue_1565
			~@issue_RBAC_TCERT_With_Attributes
			~@sdk
<<<<<<< HEAD
			~@preV1

			~@FAB-314
=======
			~@TLS
			~@devops
>>>>>>> 0e69b6dc
<|MERGE_RESOLUTION|>--- conflicted
+++ resolved
@@ -6,11 +6,7 @@
 			~@issue_1565
 			~@issue_RBAC_TCERT_With_Attributes
 			~@sdk
-<<<<<<< HEAD
+			~@devops
 			~@preV1
 
-			~@FAB-314
-=======
-			~@TLS
-			~@devops
->>>>>>> 0e69b6dc
+			~@FAB-314